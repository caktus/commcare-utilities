--- conflicted
+++ resolved
@@ -406,15 +406,6 @@
 def validate_phone_number_field(raw_value, country_code="US"):
     "Validate a value whose CommCare data type is `phone_number`"
     # if this field is blank we just treat it as valid
-<<<<<<< HEAD
-    try:
-        if raw_value in EMPTY_PHONE_VALUES:
-            return True
-        number = phonenumbers.parse(raw_value, country_code)
-        return phonenumbers.is_valid_number(number)
-    except Exception:
-        return False
-=======
     if raw_value in EMPTY_PHONE_VALUES:
         return True
     try:
@@ -422,7 +413,6 @@
     except phonenumbers.NumberParseException:
         return False
     return phonenumbers.is_valid_number(number)
->>>>>>> 2b1f0c75
 
 
 def normalize_phone_number(raw_value, col_name=None, country_code="US"):
