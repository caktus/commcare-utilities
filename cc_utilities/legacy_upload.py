import csv
from functools import partial
from math import ceil, log2
from urllib.parse import urljoin
from uuid import uuid4

import dateparser
import numpy as np
import phonenumbers
from retry import retry

from cc_utilities.common import (
    chunk_list,
    get_commcare_case,
    get_commcare_cases,
    upload_data_to_commcare,
)
from cc_utilities.constants import CASE_REPORT_URL
from cc_utilities.logger import logger

MAX_CONTACTS_PER_PARENT_PATIENT = 100
MAX_RETRY_DELAY = 512


class LegacyUploadError(Exception):
    def __init__(self, message, info=None):
        super(LegacyUploadError, self).__init__(message)
        self.info = None


@retry(
    exceptions=LegacyUploadError,
    delay=1,
    tries=log2(MAX_RETRY_DELAY),
    max_delay=MAX_RETRY_DELAY,
    backoff=2,
    logger=logger,
)
def get_commcare_cases_by_external_id_with_backoff(
    project_slug, cc_user_name, cc_api_key, external_id
):
    """Wraps `get_commcare_cases` with retry and backoff behavior

    Attempts to retrieve CommCare cases by `external_id` for a given project space.
    Used when creating a case and immediately trying to retrieve. Newly created
    cases are not immediately available for retrieval via the API, and have been
    observed by the code author to take as long as 4 minutes to appear, though more
    often they are available within a few seconds.

    Args:
        project_slug (str): The name of the CommCare project (aka "domain")
        cc_user_name (str): Valid CommCare username
        cc_api_key (str): Valid CommCare API key
        external_id (str): Cases with the specified `external_id` will be retrieved

    Returns:
        list: A list of comprised of dicts representing a CommCare case
    """
    cases = get_commcare_cases(
        project_slug, cc_user_name, cc_api_key, external_id=external_id
    )
    if len(cases) == 0:
        # raising an exception triggers the retry behavior
        raise LegacyUploadError("Expected cases, but none returned yet")
    return cases


def validate_case_data_columns(column_names, allowed_columns, required_columns=None):
    """Determine if all columns are allowed and all required columns appear

     Args:
        column_names (list): list of column name strings being validated
        allowed_columns (list): list of allowed column names
        required_columns (list): list of columns that must appear
    Returns:
        bool: True if valid, else False
    """
    required_columns = required_columns if required_columns else []
    problems = []
    unexpected_columns = list(set(column_names).difference(set(allowed_columns)))
    missing_required_columns = list(set(required_columns).difference(set(column_names)))
    for col in unexpected_columns:
        problems.append(
            f"Found column `{col}` in case data but this does not appear in data "
            f"dictionary"
        )
    for col in missing_required_columns:
        problems.append(f"Column `{col}` is required, but was missing from case data")
    if len(problems):
        msg = f"`validate_case_data_columns` found {len(problems)} problems"
        logger.error(msg)
        for problem in problems:
            logger.error(problem)
        return False
    return True


def load_data_dict(data_dict_path):
    """Load a data dict based on a path.

    Args:
        data_dict_path (str): Where the data dict is located. This file is a CSV.

    Returns:
        dict: A dict whose keys are allowed fields for a case type. For each field,
            there is a dict with the field's group, allowed values, data type,
            description, and whether or not it is required.
    """
    with open(data_dict_path) as fl:
        reader = csv.DictReader(fl)
        data_dict = {
            item["field"]: {
                "allowed_values": [
                    i.strip() for i in item["allowed_values"].split(",")
                ],
                "data_type": item["data_type"],
                "required": item["required"],
            }
            for item in reader
        }
    return data_dict


def create_dummy_patient_case_data(external_id):
    """Create data for a dummy patient

    When importing legacy contacts into CommCare, a dummy patient id needs to be
    provided. We inclued an external_id so once created, dummy patients can be
    retrieved and their CommCare id can be attached to any contacts we upload. The
    values for `stub`, `name`, and `stub_type` are what CommCare wants to see for
    dummy patients.

    Args:
        external_id (str): Gets attached to the patient as `external_id` property,
            which can be used to retrieve the patient in order to get its CommCare id.

    Returns:
        dict: A dict with necessary data for creating a dummy patient.
    """
    return {
        "external_id": external_id,
        # `case_id` must be included in uploaded data, but when null, CommCare
        # will create a value
        "case_id": None,
        "stub": "yes",
        "name": "(no index case)",
        "stub_type": "contact_without_index",
    }


def generate_cc_dummy_patient_cases(
    project_slug, cc_user_name, cc_api_key, num_dummies=1
):
    """Generate 1 or more dummy patient cases on CommCare and return their data

    Args:
        project_slug (str): The name of the CommCare project (aka "domain")
        cc_user_name (str): Valid CommCare username
        cc_api_key (str): Valid CommCare API key
        num_dummies (int): Number of dummy patients to create

    Returns:
        list: List comprised of `case_id`s for each created dummy patient case
    """
    external_ids = [generate_commcare_external_id() for i in range(num_dummies)]
    dummies_data = [create_dummy_patient_case_data(ext_id) for ext_id in external_ids]
    upload_data_to_commcare(
        dummies_data, project_slug, "patient", "case_id", cc_user_name, cc_api_key
    )
    # Because of an oddity of the CommCare API, even if cases are created with
    # `close: "yes"`, the cases will appear as open in the case list dashboard.
    # We therefore send `close_data` below to close them
    close_data = [
        dict(external_id=item["external_id"], close="yes") for item in dummies_data
    ]
    upload_data_to_commcare(
        close_data,
        project_slug,
        "patient",
        "external_id",
        cc_user_name,
        cc_api_key,
        search_field="external_id",
        create_new_cases="off",
    )
    # retrieve the dummies by contact id so we can get their case_ids, which we
    # will attach to contacts we later upload
    cc_dummy_patients = []
    for ext_id in external_ids:
        cc_dummy_patients.extend(
            get_commcare_cases_by_external_id_with_backoff(
                project_slug, cc_user_name, cc_api_key, external_id=ext_id
            )
        )
    return [patient["case_id"] for patient in cc_dummy_patients]


def upload_legacy_contacts_to_commcare(
    valid_normalized_contacts_data,
    project_slug,
    cc_user_name,
    cc_api_key,
    **contact_kwargs,
):
    """Upload a set of legacy contacts to CommCare.

    This function expects that contacts data sent to it has been validated and
    normalized beforehand. This function ultimately returns a dict whose keys are
    `contact_id`s and whose values are CommCare-generated `case_ids` for the associated
    contacts. These mappings can be used in the calling context to generate a report
    that provides URLs to view uploaded cases in CommCare, alongside the original user-
    supplied data.

    Args:
        valid_normalized_contacts_data (list): A list of dicts with user-supplied data
            for contacts to be uploaded. Additionally, each dict must contain a unique
            value for a `contact_id` field, which is not user-supplied, and should be
            dynamically generated in the calling context.
        project_slug (str): The name of the CommCare project (aka "domain")
        cc_user_name (str): Valid CommCare username
        contact_kwargs (dict): Additional key-value pairs to add to each contact.
            This is to support per-CommCare install specific requirements around
            fields that should be included on uploaded legacy-contacts.
    Returns:
        dict: A dict whose keys are 'contact_ids' and whose values are 'case_ids' of
            created contacts
    """
    num_dummy_patients = ceil(
        len(valid_normalized_contacts_data) / MAX_CONTACTS_PER_PARENT_PATIENT
    )
    logger.info(f"Generating {num_dummy_patients} dummy patients")
    patients = generate_cc_dummy_patient_cases(
        project_slug, cc_user_name, cc_api_key, num_dummies=num_dummy_patients
    )
    expected_batches = ceil(
        len(valid_normalized_contacts_data) / MAX_CONTACTS_PER_PARENT_PATIENT
    )
    logger.info(
        f"Processing contacts in {expected_batches} "
        f"{'batch' if expected_batches == 1 else 'batches'} of "
        f"{MAX_CONTACTS_PER_PARENT_PATIENT} contacts per batch."
    )

    created_contacts = []

    for i, batch in enumerate(
        chunk_list(valid_normalized_contacts_data, MAX_CONTACTS_PER_PARENT_PATIENT)
    ):
        batch_num = i + 1
        logger.info(
            f"Processing batch {batch_num} of {expected_batches} consisting of "
            f"{len(batch)} contacts."
        )
        parent_id = patients.pop()
        prepped_contacts = [
            generate_commcare_contact_data(contact, parent_id, **contact_kwargs)
            for contact in batch
        ]
        try:
            logger.info(f"Uploading contacts from batch {batch_num} to CommCare")
            upload_data_to_commcare(
                prepped_contacts,
                project_slug,
                "contact",
                "case_id",
                cc_user_name,
                cc_api_key,
            )
            logger.info(
                f"Retrieving parent case with case_id `{parent_id}` "
                f"for batch {batch_num}"
            )
            parent_case = get_commcare_case(
                parent_id,
                project_slug,
                cc_user_name,
                cc_api_key,
                include_child_cases=True,
            )
            for k in parent_case["child_cases"]:
                created_contacts.append(
                    (
                        parent_case["child_cases"][k]["properties"]["contact_id"],
                        parent_case["child_cases"][k]["case_id"],
                    )
                )
        # This is a rare exception (hah!) where a catch all except block is a good idea.
        # If there are multiple batches to be processed, and early ones succeed, but
        # a later one fails, we want to return a result to the calling context so a
        # report can be generated indicating which contacts were succesfully uploaded.
        # This will make it possible to remove rows that were succesfully uploaded from
        # the originally supplied data and try again later, without generating duplicate
        # case data in CommCare.
        except Exception:
            logger.exception(
                "[upload_legacy_contacts_to_commcare] Something went wrong"
            )
    result = {}
    for item in created_contacts:
        result[item[0]] = item[1]
    return result


def normalize_plain_field(raw_value):
    "Normalize a value whose CommCare data type is `plain`"
    return raw_value.strip()


def validate_number_field(raw_value):
    "Validate a value whose CommCare data type is `number`"
    if raw_value == "":
        return True
    try:
        int(raw_value)
        return True
    except ValueError:
        return False


def normalize_number_field(validated_raw_value):
    "Normalize a value whose CommCare data type is `number`"
    return int(validated_raw_value)


def validate_date_field(raw_value):
    "Validate a value whose CommCare data type is `date`"
    if raw_value == "":
        return True
    try:
        parsed = dateparser.parse(raw_value)
        return False if parsed is None else True
    except TypeError:
        return False


def normalize_date_field(validated_raw_value):
    "Normalize a value whose CommCare data type is `date`"
    if validated_raw_value == "":
        return ""
    parsed = dateparser.parse(validated_raw_value)
    return parsed.strftime("%Y-%m-%d")


def validate_select_field(value, allowed_values):
    "Validate a value whose CommCare data type is `select`"
    return any([value == "", value.strip() in allowed_values])


def validate_multi_select_field(raw_value, allowed_values):
    "Validate a value whose CommCare data type is `multi_select`"
    values = [val.strip() for val in raw_value.split(",")]
    return any([len(values) == 0, set(values).issubset(set(allowed_values))])


def validate_phone_number_field(raw_value, country_code="US"):
    "Validate a value whose CommCare data type is `phone_number`"
    if raw_value in ("", None):
        return True
    number = phonenumbers.parse(raw_value, country_code)
    return phonenumbers.is_valid_number(number)


def normalize_phone_number(raw_value, col_name=None, country_code="US"):
    """Normalize a phone number to standard 10 digits (assuming US number)

    If the column name (`col_name`) is "contact_phone_number", the national number
    will be prepended with the country code, as this is what CommCareHQ wants to see
    for this field (vs. "phone_home" and "phone_work" which should be 10 digits alone)
    """
    if raw_value in ("", None):
        return ""
    number = phonenumbers.parse(raw_value, country_code)
    return (
        f"{number.country_code}{number.national_number}"
        if col_name == "contact_phone_number"
        else number.national_number
    )


def get_validation_fn(col_name, data_dict):
    """Look up the validation function for a given column based on data dictionary

    Args:
        col_name (str): The name of a column
        data_dict (dict): A dictionary whose keys are `col_name`s and whose values
            are a dict.

    Returns:
        function: The function for validating the column.
    """
    col_type = data_dict[col_name]["data_type"]
    if col_type not in (
        "plain",
        "phone_number",
        "number",
        "date",
        "select",
        "multi_select",
    ):
        msg = f"Unexpected column type for column `{col_name}`: {col_type}"
        logger.error(msg)
        raise LookupError(msg)
    if col_type == "plain":
        return lambda val: True
    # there's no good way to validate phone numbers unless users supply country code
    # and that is unlikely for our use case.  Alternatively, we could parse only for US
    # numbers, but contacts might have non-US phone numbers.
    if col_type == "phone_number":
        return validate_phone_number_field
    if col_type == "number":
        return validate_number_field
    if col_type == "date":
        return validate_date_field
    if col_type == "select":
        return lambda val: validate_select_field(
            val, data_dict[col_name]["allowed_values"]
        )
    if col_type == "multi_select":
        return lambda val: validate_multi_select_field(
            val, data_dict[col_name]["allowed_values"]
        )


def validate_legacy_case_data(df, data_dict):
    """Validate user-supplied legacy case data based on a data dictionary

    Args:
        df (object): A Pandas dataframe generated by loading user-supplied legacy
            case data
        data_dict (dict): A dictionary whose keys are `col_name`s and
            whose values are a dict whose keys are field, group, allowed_values,
            data_type, and required
    Returns:
        obj: A copy of the original df, with additional columns with validation data.
    """
    # helper function for accumulating validation problems across columns for a given
    # row
    def _accumulate_row_validation_problems(
        row, colname, is_missing_required_error=False
    ):
        msg = (
            f"Invalid value for {colname}"
            if not is_missing_required_error
            else f"A value must be supplied for {colname}"
        )
        return (
            ", ".join([row["validation_problems"], msg])
            if row["validation_problems"]
            else msg
        )

    df = df.copy(deep=True)
    df["is_valid"] = True
    df["validation_problems"] = None
    for col in df.drop(["is_valid", "validation_problems"], axis=1).columns:
        df["tmp_col_is_valid"] = df[col].apply(get_validation_fn(col, data_dict))
        df["is_valid"] = df["is_valid"] & df["tmp_col_is_valid"]
        df["validation_problems"] = np.where(
            df["tmp_col_is_valid"],
            df["validation_problems"],
            df.apply(_accumulate_row_validation_problems, colname=col, axis=1),
        )
        df.drop(columns=["tmp_col_is_valid"], inplace=True)
    # validate no required values are missing
    for col_name in [col for col in data_dict if data_dict[col]["required"]]:
        df["tmp_col_is_valid"] = df[col_name].apply(lambda x: x not in ("", None))
        df["is_valid"] = df["is_valid"] & df["tmp_col_is_valid"]
        df["validation_problems"] = np.where(
            df["tmp_col_is_valid"],
            df["validation_problems"],
            df.apply(
                _accumulate_row_validation_problems,
                colname=col_name,
                is_missing_required_error=True,
                axis=1,
            ),
        )
        df.drop(columns=["tmp_col_is_valid"], inplace=True)

    return df


def get_normalization_fn(col_name, data_dict):
    """Look up the normalization function for a given column based on data dictionary

    Args:
        col_name (str): The name of a column
        data_dict (dict): A dictionary whose keys are `col_name`s and whose values
            are a dict.

    Returns:
        function: The function for normalizing a column.
    """
    col_type = data_dict[col_name]["data_type"]
    if col_type not in (
        "plain",
        "phone_number",
        "number",
        "date",
        "select",
        "multi_select",
    ):
        msg = f"Unexpected column type for column `{col_name}`: {col_type}"
        logger.error(msg)
        raise LookupError(msg)
    if col_type == "plain":
        return normalize_plain_field
    if col_type == "number":
        return normalize_number_field
    if col_type == "date":
        return normalize_date_field
<<<<<<< HEAD
    if col_type == "phone_number":
        return partial(normalize_phone_number, col_name=col_name)
    if col_type in ("select", "multi_select", "phone_number"):
=======
    if col_type in ("select", "phone_number"):
>>>>>>> 0807e393
        return lambda val: val.strip()
    if col_type == "multi_select":
        return lambda val: " ".join([item.strip() for item in val.split(",")])


def normalize_legacy_case_data(validated_df, data_dict, ignore_columns=None):
    """Normalize (validated) legacy case data based on a data dictionary

    Args:
        validated_df (object): A Pandas dataframe generated by loading user-supplied
            legacy case data. Assumed to contain validated data.
        data_dict (dict): data_dict (dict): A dictionary whose keys are `col_name`s and
            whose values are a dict whose keys are field, group, allowed_values,
            data_type, and required
        ingore_columns (list): A list of columns to be ignored when normalizing.
    Returns:
        obj: A copy of the original df, with values normalized.
    """
    validated_df = validated_df.copy(deep=True)
    ignore_columns = ignore_columns if ignore_columns else []
    for col in validated_df.columns.drop(ignore_columns):
        validated_df[col] = validated_df[col].apply(
            get_normalization_fn(col, data_dict)
        )
    return validated_df


def generate_commcare_external_id(length=6):
    "Generate a 6-char long unique ID comprised of numbers and uppercase letters"
    return str(uuid4()).upper().replace("-", "")[:length]


def generate_commcare_case_report_url(case_id, project_slug):
    """Generate a URL for the detail view for a case in the CommCare dashboard"""
    return urljoin(CASE_REPORT_URL.format(project_slug), case_id)


def generate_commcare_contact_data(valid_normalized_data, patient_id, **kwargs):
    """Generate a dict representing a contact to be uploaded to CommCare.

    Args:
        valid_normalized_data (dict): Dict reprsenting a contact
        patient_id (str): String of a parent dummy patient
        **kwargs: Additional fields to be included on the contact.
    Returns:
        dict: A dict containing all key/val pairs that will be uploaded to CommCare.
    """
    if any(
        [
            "contact_id" not in valid_normalized_data,
            valid_normalized_data.get("contact_id") is None,
        ]
    ):
        msg = "[generate_commcare_contact_data] Must include a `contact_id`"
        logger.error(msg)
        raise LegacyUploadError(msg)
    default_data = {
        "parent_type": "patient",
        "parent_id": patient_id,
        "ooj": "no",
        # `case_id` gets generated by CommCare, but we need to send a key over.
        "case_id": None,
    }
    return {**default_data, **valid_normalized_data, **kwargs}<|MERGE_RESOLUTION|>--- conflicted
+++ resolved
@@ -509,13 +509,9 @@
         return normalize_number_field
     if col_type == "date":
         return normalize_date_field
-<<<<<<< HEAD
     if col_type == "phone_number":
         return partial(normalize_phone_number, col_name=col_name)
-    if col_type in ("select", "multi_select", "phone_number"):
-=======
-    if col_type in ("select", "phone_number"):
->>>>>>> 0807e393
+    if col_type == "select":
         return lambda val: val.strip()
     if col_type == "multi_select":
         return lambda val: " ".join([item.strip() for item in val.split(",")])
