--- conflicted
+++ resolved
@@ -18,12 +18,8 @@
         "SQLAlchemy",
         "phonenumbers",
         "pandas",
-<<<<<<< HEAD
         "pycap==1.1.2",  # REDCap API
-        "numpy",
-=======
         "numpy==1.19.3",  # windows env chokes on > than this version
->>>>>>> c6e94c32
         "xlrd",
     ],
     entry_points={
