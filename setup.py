--- conflicted
+++ resolved
@@ -28,11 +28,8 @@
             "generate-case-export-query-file=cc_utilities.command_line.generate_case_export_query_file:main",
             "bulk-upload-legacy-contact-data=cc_utilities.command_line.bulk_upload_legacy_contact_data:main",
             "sync-commcare-app-to-db=cc_utilities.command_line.sync_commcare_app_to_db:main",
-<<<<<<< HEAD
             "easy-bulk-upload-contacts=cc_utilities.command_line.user_friendly_bulk_contact_upload:main",
-=======
             "sync-redcap-to-commcare=cc_utilities.command_line.sync_redcap_to_commcare:main",
->>>>>>> 28357838
         ]
     },
     zip_safe=False,
